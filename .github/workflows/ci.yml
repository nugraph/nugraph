--- conflicted
+++ resolved
@@ -18,30 +18,8 @@
     steps:
     - name: checking out repository
       uses: actions/checkout@v4
-<<<<<<< HEAD
-
-    - name: setting up spack
-      uses: spack/setup-spack@v2
-
-    - name: checking out nugraph spack repo
-      uses: actions/checkout@v4
-      with:
-        repository: nugraph/numl-spack
-        path: spack/var/spack/repos/numl-spack
-
-    - name: building spack environment
-      run: spack -e . install
-
-    - name: pushing packages to spack buildcache
-      run: |
-        spack -e . mirror set --push --oci-username ${{ github.actor }} --oci-password "${{ secrets.GITHUB_TOKEN }}" local-buildcache
-        spack -e . buildcache push --base-image ubuntu:latest --update-index local-buildcache
-      if: ${{ !cancelled() }}
-
-=======
     - name: building nugraph
       uses: ./.github/actions/build-nugraph
->>>>>>> 9eabbd68
     - name: analysing the code with pylint
       run: pylint --fail-under=6 $(git ls-files '*.py')
 
