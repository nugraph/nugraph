"""NuGraph3 model architecture"""
import argparse
import warnings

import torch.cuda
from torch.optim import AdamW
from torch.optim.lr_scheduler import OneCycleLR

from pytorch_lightning import LightningModule

from .types import Data
from .transform import Transform
from .encoder import Encoder
from .core import NuGraphCore
from .decoders import (SemanticDecoder, FilterDecoder, EventDecoder, VertexDecoder, InstanceDecoder,
                       SpacepointDecoder)

from ...data import H5DataModule

if torch.cuda.is_available():
    from rmm.allocators.torch import rmm_torch_allocator
    torch.cuda.memory.change_current_allocator(rmm_torch_allocator)

class NuGraph3(LightningModule):
    """
    NuGraph3 model architecture.

    Args:
        in_features: Number of input node features
        hit_features: Number of hit node features
        nexus_features: Number of nexus node features
        interaction_features: Number of interaction node features
        instance_features: Number of instance features
        planes: Tuple of detector plane names
        semantic_classes: Tuple of semantic classes
        event_classes: Tuple of event classes
        num_iters: Number of message-passing iterations
        event_head: Whether to enable event decoder
        semantic_head: Whether to enable semantic decoder
        filter_head: Whether to enable filter decoder
        vertex_head: Whether to enable vertex decoder
        instance_head: Whether to enable instance decoder
        spacepoint_head: Whether to enable spacepoint decoder
        use_checkpointing: Whether to use checkpointing
        lr: Learning rate
    """
    def __init__(self,
                 in_features: int = 4,
                 hit_features: int = 128,
                 nexus_features: int = 32,
                 interaction_features: int = 32,
<<<<<<< HEAD
                 instance_features: int = 32,
                 planes: tuple[str] = ("u","v","y"),
=======
                 instance_features: int = 8,
>>>>>>> 5c8627b2
                 semantic_classes: tuple[str] = ('MIP','HIP','shower','michel','diffuse'),
                 event_classes: tuple[str] = ('numu','nue','nc'),
                 num_iters: int = 5,
                 event_head: bool = False,
                 semantic_head: bool = True,
                 filter_head: bool = True,
                 vertex_head: bool = False,
                 instance_head: bool = False,
                 spacepoint_head: bool = False,
                 use_checkpointing: bool = False,
                 lr: float = 0.001):
        super().__init__()

        warnings.filterwarnings("ignore", ".*NaN values found in confusion matrix.*")

        self.save_hyperparameters()

        self.nexus_features = nexus_features
        self.interaction_features = interaction_features

        self.semantic_classes = semantic_classes
        self.event_classes = event_classes
        self.num_iters = num_iters
        self.lr = lr

        self.encoder = Encoder(in_features, hit_features,
                               nexus_features, interaction_features)

        self.core_net = NuGraphCore(hit_features,
                                    nexus_features,
                                    interaction_features,
                                    use_checkpointing)

        self.decoders = []

        if event_head:
            self.event_decoder = EventDecoder(interaction_features, event_classes)
            self.decoders.append(self.event_decoder)

        if semantic_head:
            self.semantic_decoder = SemanticDecoder(hit_features, semantic_classes)
            self.decoders.append(self.semantic_decoder)

        if filter_head:
            self.filter_decoder = FilterDecoder(hit_features,)
            self.decoders.append(self.filter_decoder)

        if vertex_head:
            self.vertex_decoder = VertexDecoder(interaction_features)
            self.decoders.append(self.vertex_decoder)

        if instance_head:
            self.instance_decoder = InstanceDecoder(hit_features, instance_features)
            self.decoders.append(self.instance_decoder)

        if spacepoint_head:
            self.spacepoint_decoder = SpacepointDecoder(hit_features, len(planes))
            self.decoders.append(self.spacepoint_decoder)

        if not self.decoders:
            raise RuntimeError('At least one decoder head must be enabled!')

    def forward(self, data: Data, stage: str = None): # pylint: disable=arguments-differ
        """
        NuGraph3 forward function

        This function runs the forward pass of the NuGraph3 architecture,
        and then loops over each decoder to compute the loss and calculate
        and log any performance metrics.

        Args:
            data: Graph data object
            stage: String tag defining the step type
        """
        self.encoder(data)
        for _ in range(self.num_iters):
            self.core_net(data)
        total_loss = 0.
        total_metrics = {}
        for decoder in self.decoders:
            loss, metrics = decoder(data, stage)
            total_loss += loss
            total_metrics.update(metrics)

        return total_loss, total_metrics

    def training_step(self,
                      batch: Data,
                      batch_idx: int) -> float:
        loss, metrics = self(batch, 'train')
        self.log('loss/train', loss, batch_size=batch.num_graphs, prog_bar=True)
        self.log_dict(metrics, batch_size=batch.num_graphs)
        return loss

    def validation_step(self,
                        batch,
                        batch_idx: int) -> None:
        loss, metrics = self(batch, 'val')
        self.log('loss/val', loss, batch_size=batch.num_graphs)
        self.log_dict(metrics, batch_size=batch.num_graphs)

    def on_validation_epoch_end(self) -> None:
        epoch = self.trainer.current_epoch + 1
        for decoder in self.decoders:
            decoder.on_epoch_end(self.logger, 'val', epoch)

    def test_step(self,
                  batch,
                  batch_idx: int = 0) -> None:
        loss, metrics = self(batch, 'test')
        self.log('loss/test', loss, batch_size=batch.num_graphs)
        self.log_dict(metrics, batch_size=batch.num_graphs)

    def on_test_epoch_end(self) -> None:
        epoch = self.trainer.current_epoch + 1
        for decoder in self.decoders:
            decoder.on_epoch_end(self.logger, 'test', epoch)

    def predict_step(self,
                     batch: Data,
                     batch_idx: int = 0) -> Data:
        self(batch)
        return batch

    def configure_optimizers(self) -> tuple:
        optimizer = AdamW(self.parameters(),
                          lr=self.lr)
        onecycle = OneCycleLR(
                optimizer,
                max_lr=self.lr,
                total_steps=self.trainer.estimated_stepping_batches)
        return [optimizer], {'scheduler': onecycle, 'interval': 'step'}

    @staticmethod
    def transform() -> Transform:
        """Return data transform for NuGraph3 model"""
        return Transform()

    @staticmethod
    def add_model_args(parser: argparse.ArgumentParser) -> argparse.ArgumentParser:
        """
        Add argparse argument group for NuGraph3 model

        Args:
            parser: Argument parser to append argument group to
        """
        model = parser.add_argument_group('model', 'NuGraph3 model configuration')
        model.add_argument('--num-iters', type=int, default=5,
                           help='Number of message-passing iterations')
        model.add_argument('--in-feats', type=int, default=5,
                           help='Number of input node features')
        model.add_argument('--hit-feats', type=int, default=128,
                           help='Hidden dimensionality of hit convolutions')
        model.add_argument('--nexus-feats', type=int, default=32,
                           help='Hidden dimensionality of nexus convolutions')
        model.add_argument('--interaction-feats', type=int, default=32,
                           help='Hidden dimensionality of interaction layer')
        model.add_argument('--instance-feats', type=int, default=8,
                           help='Hidden dimensionality of object condensation')
        model.add_argument('--event', action='store_true',
                           help='Enable event classification head')
        model.add_argument('--semantic', action='store_true',
                           help='Enable semantic segmentation head')
        model.add_argument('--filter', action='store_true',
                           help='Enable background filter head')
        model.add_argument('--instance', action='store_true',
                           help='Enable instance segmentation head')
        model.add_argument('--vertex', action='store_true',
                           help='Enable vertex regression head')
        model.add_argument("--spacepoint", action="store_true",
                           help="Enable spacepoint prediction head")
        model.add_argument('--no-checkpointing', action='store_false',
                           dest="use_checkpointing",
                           help='Disable checkpointing during training')
        model.add_argument('--epochs', type=int, default=80,
                           help='Maximum number of epochs to train for')
        model.add_argument('--learning-rate', type=float, default=0.001,
                           help='Max learning rate during training')
        return parser

    @classmethod
    def from_args(cls, args: argparse.Namespace, nudata: H5DataModule) -> 'NuGraph3':
        """
        Construct model from arguments

        Args:
            args: Namespace containing parsed arguments
            nudata: Data module
        """
        return cls(
            in_features=args.in_feats,
            hit_features=args.hit_feats,
            nexus_features=args.nexus_feats,
            interaction_features=args.interaction_feats,
            instance_features=args.instance_feats,
            planes=nudata.planes,
            semantic_classes=nudata.semantic_classes,
            event_classes=nudata.event_classes,
            num_iters=args.num_iters,
            event_head=args.event,
            semantic_head=args.semantic,
            filter_head=args.filter,
            vertex_head=args.vertex,
            instance_head=args.instance,
            spacepoint_head=args.spacepoint,
            use_checkpointing=args.use_checkpointing,
            lr=args.learning_rate)<|MERGE_RESOLUTION|>--- conflicted
+++ resolved
@@ -49,12 +49,8 @@
                  hit_features: int = 128,
                  nexus_features: int = 32,
                  interaction_features: int = 32,
-<<<<<<< HEAD
-                 instance_features: int = 32,
+                 instance_features: int = 8,
                  planes: tuple[str] = ("u","v","y"),
-=======
-                 instance_features: int = 8,
->>>>>>> 5c8627b2
                  semantic_classes: tuple[str] = ('MIP','HIP','shower','michel','diffuse'),
                  event_classes: tuple[str] = ('numu','nue','nc'),
                  num_iters: int = 5,
